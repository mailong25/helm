--- conflicted
+++ resolved
@@ -182,31 +182,20 @@
         group="gooseai",
         creator_organization="EleutherAI",
         name="gooseai/gpt-neo-20b",
-<<<<<<< HEAD
         description="GPT-NeoX (20B parameters) autoregressive language model trained on The Pile.",
         tags=[TEXT_MODEL_TAG, FULL_FUNCTIONALITY_TEXT_MODEL_TAG],
-=======
-        description="GPT-NeoX (20B parameters trained by EleutherAI on The Pile)",
-        tags=[TEXT_MODEL_TAG, FULL_FUNCTIONALITY_TEXT_MODEL_TAG, GPT2_TOKENIZER_TAG],
->>>>>>> 47b43ec7
     ),
     Model(
         group="gooseai",
         creator_organization="EleutherAI",
         name="gooseai/gpt-j-6b",
-<<<<<<< HEAD
         description="GPT-J (6B parameters) autoregressive language model trained on The Pile.",
         tags=[TEXT_MODEL_TAG, FULL_FUNCTIONALITY_TEXT_MODEL_TAG],
-=======
-        description="GPT-J (6B parameters trained by EleutherAI on The Pile)",
-        tags=[TEXT_MODEL_TAG, FULL_FUNCTIONALITY_TEXT_MODEL_TAG, GPT2_TOKENIZER_TAG],
->>>>>>> 47b43ec7
     ),
     # HuggingFace
     Model(
         group="huggingface",
         creator_organization="EleutherAI",
-<<<<<<< HEAD
         name="huggingface/gpt-neox-20b",
         description="GPT-NeoX (20B parameters) autoregressive language model trained on The Pile.",
         tags=[TEXT_MODEL_TAG, FULL_FUNCTIONALITY_TEXT_MODEL_TAG],
@@ -217,22 +206,13 @@
         name="huggingface/gpt-j-6b",
         description="GPT-J (6B parameters) autoregressive language model trained on The Pile.",
         tags=[TEXT_MODEL_TAG, FULL_FUNCTIONALITY_TEXT_MODEL_TAG],
-=======
-        name="huggingface/gptj_6b",
-        description="GPT-J (6B parameters)",
-        tags=[TEXT_MODEL_TAG, GPT2_TOKENIZER_TAG],
->>>>>>> 47b43ec7
     ),
     Model(
         group="huggingface",
         creator_organization="OpenAI",
         name="huggingface/gpt2",
         description="GPT-2 (1.5B parameters)",
-<<<<<<< HEAD
-        tags=[TEXT_MODEL_TAG, FULL_FUNCTIONALITY_TEXT_MODEL_TAG],
-=======
-        tags=[TEXT_MODEL_TAG, GPT2_TOKENIZER_TAG],
->>>>>>> 47b43ec7
+        tags=[TEXT_MODEL_TAG, FULL_FUNCTIONALITY_TEXT_MODEL_TAG, GPT2_TOKENIZER_TAG],
     ),
     # Anthropic
     # TODO: The API for the Anthropic LM is not production-ready. Update with the official name.
@@ -268,7 +248,7 @@
         creator_organization="EleutherAI",
         name="together/gpt-j-6b",
         description="GPT-J (6B parameters trained by EleutherAI on The Pile)",
-        tags=[TEXT_MODEL_TAG, FULL_FUNCTIONALITY_TEXT_MODEL_TAG, GPT2_TOKENIZER_TAG],
+        tags=[TEXT_MODEL_TAG, FULL_FUNCTIONALITY_TEXT_MODEL_TAG],
     ),
     # For debugging
     Model(
