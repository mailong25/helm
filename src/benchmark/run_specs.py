--- conflicted
+++ resolved
@@ -130,15 +130,12 @@
         return [get_narrativeqa_spec()]
     if name == "commonsense_qa":
         return [get_commonsense_qa_spec(**args)]
-<<<<<<< HEAD
     if name == "lsat_qa":
         return [get_lsat_qa_spec(**args)]
-=======
     if name == "quac":
         return [get_quac_spec()]
     if name == "wiki":
         return [get_wiki_spec(**args)]
->>>>>>> 923a6df9
     if name == "babi_qa":
         return [get_babi_qa_spec(**args)]
     if name == "real_toxicity_prompts":
