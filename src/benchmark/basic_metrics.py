--- conflicted
+++ resolved
@@ -1,15 +1,10 @@
-<<<<<<< HEAD
 from typing import List, Callable, Optional, Dict, Tuple
 import numpy as np
-
-=======
-from typing import List, Callable, Optional
 import rouge
 import nltk
 from nltk.metrics.scores import f_measure
 from nltk.tokenize import word_tokenize
 from nltk.translate.bleu_score import sentence_bleu
->>>>>>> 6c4a0729
 
 from benchmark.augmentations.perturbation_description import PerturbationDescription
 from common.statistic import Stat
@@ -21,26 +16,21 @@
 from .metric_service import MetricService
 
 
-<<<<<<< HEAD
+try:
+    nltk.data.find("tokenizers/punkt")
+except LookupError:
+    nltk.download("punkt")  # Required for rouge
+
+
 def pass_at_k_estimator(n: int, c: int, k: int) -> float:
     """Calculates 1 - comb(n - c, k) / comb(n, k)."""
     if n - c < k:
         return 1.0
     return 1.0 - np.prod(1.0 - k / np.arange(n - c + 1, n + 1))
 
-
+    
 def exact_match(gold: Tuple[str, Optional[Dict]], pred: str) -> float:
     return 1 if gold[0] == pred else 0
-=======
-try:
-    nltk.data.find("tokenizers/punkt")
-except LookupError:
-    nltk.download("punkt")  # Required for rouge
-
-
-def exact_match(gold: str, pred: str) -> float:
-    return 1 if gold == pred else 0
->>>>>>> 6c4a0729
 
 
 def f1_score(gold: str, pred: str) -> float:
@@ -131,20 +121,15 @@
         """
 
         def compute_metrics_helper(
-<<<<<<< HEAD
             name: str,
             score_func: Callable[[Tuple[str, Optional[Dict]], str], float],
             golds: List[Tuple[str, Optional[Dict]]],
             preds: List[str],
             tag: Optional[str] = None,
-=======
-            name: str, score_func: Callable[[str, str], float], group: Optional[str] = None
->>>>>>> 6c4a0729
         ) -> List[Stat]:
             score_1 = max(score_func(gold, preds[0]) for gold in golds)
             score_k = max(score_func(gold, pred) for gold in golds for pred in preds)
 
-<<<<<<< HEAD
             # Calculate pass@k.
             if name == "pass":
                 results = [score_func(gold, pred) for gold in golds for pred in preds]
@@ -153,8 +138,6 @@
                 score_k = pass_at_k_estimator(_len, _sum, adapter_spec.num_outputs)
 
             group: str = format_tags([tag]) if tag else ""
-=======
->>>>>>> 6c4a0729
             # TODO: clean this up once we have MetricNames
             #       https://github.com/stanford-crfm/benchmarking/issues/125
             return [
@@ -167,15 +150,12 @@
             "exact_match": exact_match,
             "exact_set_match": exact_set_match,
             "iou_set_match": iou_set_match,
-<<<<<<< HEAD
             "code_eval_acc": code_eval,
             "pass": code_eval,
-=======
             "f1_score": f1_score,
             "rouge-l": rouge_l,
             "bleu_1": bleu_1,
             "bleu_4": bleu_4,
->>>>>>> 6c4a0729
         }
 
         reference_metrics = []
@@ -203,19 +183,17 @@
                     compute_metrics_helper(metric_name, metric_fn_mapping[metric_name], golds, preds)
                 )
 
-<<<<<<< HEAD
                 for group_tag in self.group_tags:
                     if group_tag in request_state.instance.tags:
                         reference_metrics.extend(
                             compute_metrics_helper(metric_name, metric_fn_mapping[metric_name], golds, preds, group_tag)
                         )
-=======
+
                 perturbation: Optional[PerturbationDescription] = request_state.instance.perturbation
                 if perturbation:
                     reference_metrics.extend(
                         compute_metrics_helper(metric_name, metric_fn_mapping[metric_name], group=str(perturbation))
                     )
->>>>>>> 6c4a0729
             else:
                 raise NameError(f"{metric_name} is not in the list of metric functions.")
         return reference_metrics
